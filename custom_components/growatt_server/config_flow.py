"""Config flow for growatt server integration."""

import logging
from typing import Any

from . import growattServer
<<<<<<< HEAD
=======
import requests
>>>>>>> 87723d2d
import voluptuous as vol

from homeassistant.config_entries import ConfigFlow, ConfigFlowResult
from homeassistant.const import (
    CONF_NAME,
    CONF_PASSWORD,
    CONF_TOKEN,
    CONF_URL,
    CONF_USERNAME,
)
from homeassistant.core import callback

from .const import (
    ABORT_NO_PLANTS,
    AUTH_API_TOKEN,
    AUTH_PASSWORD,
    CONF_AUTH_TYPE,
    CONF_PLANT_ID,
    DEFAULT_URL,
    DOMAIN,
    ERROR_CANNOT_CONNECT,
    ERROR_INVALID_AUTH,
    LOGIN_INVALID_AUTH_CODE,
    SERVER_URLS,
)

_LOGGER = logging.getLogger(__name__)


class GrowattServerConfigFlow(ConfigFlow, domain=DOMAIN):
    """Config flow class."""

    VERSION = 1

    api: growattServer.GrowattApi

    def __init__(self) -> None:
        """Initialise growatt server flow."""
        self.user_id: str | None = None
        self.data: dict[str, Any] = {}
        self.auth_type: str | None = None
        self.plants: list[dict[str, Any]] = []

    async def async_step_user(
        self, user_input: dict[str, Any] | None = None
    ) -> ConfigFlowResult:
        """Handle the start of the config flow."""
        return self.async_show_menu(
            step_id="user",
            menu_options=["password_auth", "token_auth"],
        )

    async def async_step_password_auth(
        self, user_input: dict[str, Any] | None = None
    ) -> ConfigFlowResult:
        """Handle username/password authentication."""
        if user_input is None:
            return self._async_show_password_form()

        self.auth_type = AUTH_PASSWORD

        # Traditional username/password authentication
        self.api = growattServer.GrowattApi(
            add_random_user_id=True, agent_identifier=user_input[CONF_USERNAME]
        )
        self.api.server_url = user_input[CONF_URL]

        try:
            login_response = await self.hass.async_add_executor_job(
                self.api.login, user_input[CONF_USERNAME], user_input[CONF_PASSWORD]
            )
        except requests.exceptions.RequestException as ex:
            _LOGGER.error("Network error during Growatt API login: %s", ex)
            return self._async_show_password_form({"base": ERROR_CANNOT_CONNECT})
        except (ValueError, KeyError, TypeError, AttributeError) as ex:
            _LOGGER.error("Invalid response format during login: %s", ex)
            return self._async_show_password_form({"base": ERROR_CANNOT_CONNECT})

        if (
            not login_response["success"]
            and login_response["msg"] == LOGIN_INVALID_AUTH_CODE
        ):
            return self._async_show_password_form({"base": ERROR_INVALID_AUTH})

        self.user_id = login_response["user"]["id"]
        self.data = user_input
        self.data[CONF_AUTH_TYPE] = self.auth_type
        return await self.async_step_plant()

    async def async_step_token_auth(
        self, user_input: dict[str, Any] | None = None
    ) -> ConfigFlowResult:
        """Handle API token authentication."""
        if user_input is None:
            return self._async_show_token_form()

        self.auth_type = AUTH_API_TOKEN

        # Using token authentication
        token = user_input[CONF_TOKEN]
        self.api = growattServer.OpenApiV1(token=token)

        # Verify token by fetching plant list
        try:
            plant_response = await self.hass.async_add_executor_job(self.api.plant_list)
            self.plants = plant_response.get("plants", [])
        except requests.exceptions.RequestException as ex:
            _LOGGER.error("Network error during Growatt V1 API plant list: %s", ex)
            return self._async_show_token_form({"base": ERROR_CANNOT_CONNECT})
        except growattServer.GrowattV1ApiError as e:
            _LOGGER.error(
                "Growatt V1 API error: %s (Code: %s)",
                e.error_msg or str(e),
                getattr(e, "error_code", None),
            )
            return self._async_show_token_form({"base": ERROR_INVALID_AUTH})
        except (ValueError, KeyError, TypeError, AttributeError) as ex:
            _LOGGER.error(
                "Invalid response format during Growatt V1 API plant list: %s", ex
            )
            return self._async_show_token_form({"base": ERROR_CANNOT_CONNECT})
        self.data = user_input
        self.data[CONF_AUTH_TYPE] = self.auth_type
        return await self.async_step_plant()

    @callback
    def _async_show_password_form(
        self, errors: dict[str, Any] | None = None
    ) -> ConfigFlowResult:
        """Show the username/password form to the user."""
        data_schema = vol.Schema(
            {
                vol.Required(CONF_USERNAME): str,
                vol.Required(CONF_PASSWORD): str,
                vol.Required(CONF_URL, default=DEFAULT_URL): vol.In(SERVER_URLS),
            }
        )

        return self.async_show_form(
            step_id="password_auth", data_schema=data_schema, errors=errors
        )

    @callback
    def _async_show_token_form(
        self, errors: dict[str, Any] | None = None
    ) -> ConfigFlowResult:
        """Show the API token form to the user."""
        data_schema = vol.Schema(
            {
                vol.Required(CONF_TOKEN): str,
            }
        )

        return self.async_show_form(
            step_id="token_auth",
            data_schema=data_schema,
            errors=errors,
            description_placeholders={
                "note": "Token authentication only supports (MIN/TLX, MIX/SPH) devices. For other device types, please use username/password authentication."
            },
        )

    async def async_step_plant(
        self, user_input: dict[str, Any] | None = None
    ) -> ConfigFlowResult:
        """Handle adding a "plant" to Home Assistant."""
        if self.auth_type == AUTH_API_TOKEN:
            # Using V1 API with token
            if not self.plants:
                return self.async_abort(reason=ABORT_NO_PLANTS)

            # Create dictionary of plant_id -> name
            plant_dict = {}
            for plant in self.plants:
                plant_id = str(plant.get("plant_id", ""))
                plant_name = plant.get("name", "Unknown Plant")
                if plant_id:
                    plant_dict[plant_id] = plant_name

            if user_input is None and len(plant_dict) > 1:
                data_schema = vol.Schema(
                    {vol.Required(CONF_PLANT_ID): vol.In(plant_dict)}
                )
                return self.async_show_form(step_id="plant", data_schema=data_schema)

            if user_input is None:
                # Single plant => mark it as selected
                user_input = {CONF_PLANT_ID: list(plant_dict.keys())[0]}

            user_input[CONF_NAME] = plant_dict[user_input[CONF_PLANT_ID]]

        else:
            # Traditional API
            try:
                plant_info = await self.hass.async_add_executor_job(
                    self.api.plant_list, self.user_id
                )
            except requests.exceptions.RequestException as ex:
                _LOGGER.error("Network error during Growatt API plant list: %s", ex)
                return self.async_abort(reason=ERROR_CANNOT_CONNECT)

            # Access plant_info["data"] - validate response structure
            if not isinstance(plant_info, dict) or "data" not in plant_info:
                _LOGGER.error(
                    "Invalid response format during plant list: missing 'data' key"
                )
                return self.async_abort(reason=ERROR_CANNOT_CONNECT)

            plant_data = plant_info["data"]

            if not plant_data:
                return self.async_abort(reason=ABORT_NO_PLANTS)

            plants = {plant["plantId"]: plant["plantName"] for plant in plant_data}

            if user_input is None and len(plant_data) > 1:
                data_schema = vol.Schema({vol.Required(CONF_PLANT_ID): vol.In(plants)})
                return self.async_show_form(step_id="plant", data_schema=data_schema)

            if user_input is None:
                # single plant => mark it as selected
                user_input = {CONF_PLANT_ID: plant_data[0]["plantId"]}

            user_input[CONF_NAME] = plants[user_input[CONF_PLANT_ID]]

        await self.async_set_unique_id(user_input[CONF_PLANT_ID])
        self._abort_if_unique_id_configured()
        self.data.update(user_input)
        return self.async_create_entry(title=self.data[CONF_NAME], data=self.data)<|MERGE_RESOLUTION|>--- conflicted
+++ resolved
@@ -4,10 +4,7 @@
 from typing import Any
 
 from . import growattServer
-<<<<<<< HEAD
-=======
 import requests
->>>>>>> 87723d2d
 import voluptuous as vol
 
 from homeassistant.config_entries import ConfigFlow, ConfigFlowResult
